--- conflicted
+++ resolved
@@ -303,13 +303,8 @@
             callback_fn=lambda step, t, **kwargs: writer.write_scalars(step, kwargs["metrics"])
         ),
         actions.PeriodicCallback(
-<<<<<<< HEAD
-            every_steps=2000, #config.total_steps // 4,
+            every_steps=2000, #config.total_steps // 8,
             callback_fn=lambda step, t, **kwargs: writer.write_figures(step, plot_func(kwargs["state"], kwargs["key"]))
-=======
-            every_steps=config.total_steps // 8,
-            callback_fn=lambda step, t, **kwargs: writer.write_figures(step, plots(kwargs["state"], kwargs["key"]))
->>>>>>> c1b62a7a
         ),
         actions.PeriodicCallback(
             every_steps=config.total_steps // 2,
@@ -340,23 +335,14 @@
 if config.eval.evaluate:
     print("EVALUATION")
 
-<<<<<<< HEAD
     import pprint
     import jaxlinop
     from functools import partial
     from gpjax.gaussian_distribution import GaussianDistribution
-=======
-import pprint
-import jaxlinop
-from functools import partial
-from gpjax.gaussian_distribution import GaussianDistribution
-
-from jax.config import config as jax_config
-jax_config.update("jax_enable_x64", True)
->>>>>>> c1b62a7a
-
-
-<<<<<<< HEAD
+
+    from jax.config import config as jax_config
+    jax_config.update("jax_enable_x64", True)
+
     net_with_params = partial(net, state.params_ema)
     n_samples = config.eval.num_samples
 
@@ -385,6 +371,7 @@
         mean = jnp.mean(samples, axis=0)
         centered_samples = samples - mean
         covariance = jnp.dot(centered_samples.T, centered_samples) / (samples.shape[0] - 1)
+        covariance = covariance + jnp.eye(covariance.shape[0]) * 1e-6
         post = GaussianDistribution(
             loc=mean.squeeze(),
             scale=jaxlinop.DenseLinearOperator(covariance),
@@ -393,6 +380,14 @@
         mse = jnp.mean((post.mean() - y_test.squeeze()) ** 2)
         num_context = len(x_context) - jnp.count_nonzero(mask_context)
         return {"mse": mse, "ll": ll, "nc": num_context}
+
+
+    def summary_stats(metrics):
+        err = lambda v: 1.96 * jnp.std(v) / jnp.sqrt(len(v))
+        summary_stats = [ ("mean", jnp.mean), ("std", jnp.std), ("err", err) ]
+        metrics = {f"{k}_{n}": s(jnp.stack(v)) for k, v in metrics.items() for n, s in summary_stats}
+        return metrics
+
 
 
     if ('mnist' in config.dataset) or ('celeba' in config.dataset):
@@ -419,73 +414,11 @@
         m = eval_conditional(key, batch.x_target, batch.y_target, batch.x_context, batch.y_context, batch.mask_context)
         for k, v in m.items():
             metrics[k].append(v)
-
-    err = lambda v: 1.96 * jnp.std(v) / jnp.sqrt(len(v))
-    summary_stats = [
-        ("mean", jnp.mean),
-        ("std", jnp.std),
-        ("err", err)
-    ]
-    metrics = {f"{k}_{n}": s(jnp.stack(v)) for k, v in metrics.items() for n, s in summary_stats}
+    summary = summary_stats(metrics)
+    pprint.pprint(summary)
+
+
+    metrics = summary_stats(metrics)
     pprint.pprint(metrics)
     if writer is not None:
-        writer.write_scalars(config.num_epochs + 1, metrics)
-=======
-
-@jax.jit
-@partial(jax.vmap, in_axes=(0, None, None, None, None))
-def sample_n_conditionals(key, x_test, x_context, y_context, mask_context):
-    return process.conditional_sample(
-        key, x_test, mask=None, x_context=x_context, y_context=y_context, mask_context=mask_context, model_fn=net_with_params)
-
-
-@jax.jit
-@partial(jax.vmap, in_axes=(None, 0, 0, 0, 0, 0))
-def eval_conditional(key, x_test, y_test, x_context, y_context, mask_context):
-    samples = sample_n_conditionals(jax.random.split(key, n_samples), x_test, x_context, y_context, mask_context)
-    samples = samples.squeeze(axis=-1)
-    mean = jnp.mean(samples, axis=0)
-    centered_samples = samples - mean
-    covariance = jnp.dot(centered_samples.T, centered_samples) / (samples.shape[0] - 1)
-    covariance = covariance + jnp.eye(covariance.shape[0]) * 1e-6
-    post = GaussianDistribution(
-        loc=mean.squeeze(),
-        scale=jaxlinop.DenseLinearOperator(covariance),
-    )
-    ll = post.log_prob(y_test.squeeze()) / len(x_test)
-    mse = jnp.mean((post.mean() - y_test.squeeze()) ** 2)
-    num_context = len(x_context) - jnp.count_nonzero(mask_context)
-    return {"mse": mse, "ll": ll, "nc": num_context}
-
-
-def summary_stats(metrics):
-    err = lambda v: 1.96 * jnp.std(v) / jnp.sqrt(len(v))
-    summary_stats = [ ("mean", jnp.mean), ("std", jnp.std), ("err", err) ]
-    metrics = {f"{k}_{n}": s(jnp.stack(v)) for k, v in metrics.items() for n, s in summary_stats}
-    return metrics
-
-
-ds_test = get_data(
-    config.dataset,
-    input_dim=config.input_dim,
-    train=False,
-    batch_size=config.eval.batch_size,
-    num_epochs=1,
-)
-
-
-
-metrics = {"mse": [], "ll": [], "nc": []}
-
-for batch in tqdm.tqdm(ds_test, total=128 // config.eval.batch_size):
-    m = eval_conditional(key, batch.x_target, batch.y_target, batch.x_context, batch.y_context, batch.mask_context)
-    for k, v in m.items():
-        metrics[k].append(v)
-    summary = summary_stats(metrics)
-    pprint.pprint(summary)
-
-metrics = summary_stats(metrics)
-pprint.pprint(metrics)
-if writer is not None:
-    writer.write_scalars(config.num_epochs + 1, metrics)
->>>>>>> c1b62a7a
+        writer.write_scalars(config.num_epochs + 1, metrics)