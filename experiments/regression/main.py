from typing import Mapping, Tuple
import os
<<<<<<< HEAD
import pprint
=======
os.environ['CUDA_VISIBLE_DEVICES'] = "2"
>>>>>>> cff45219
import string
import random
import datetime
import pathlib
import jax
import haiku as hk
import jax.numpy as jnp
import tqdm
import numpy as np
import tensorflow as tf
import tensorflow_datasets as tfds
import matplotlib.pyplot as plt
import optax
from functools import partial
from dataclasses import asdict

<<<<<<< HEAD
import jaxlinop
from gpjax.gaussian_distribution import GaussianDistribution
=======
from experiments.regression.image_data import get_image_data, \
    create_xy_grid_features_from_single_image, unflatten_image
>>>>>>> cff45219

# Disable all GPUs for TensorFlow. Load data using CPU.
tf.config.set_visible_devices([], 'GPU')
AUTOTUNE = tf.data.experimental.AUTOTUNE

import neural_diffusion_processes as ndp
from neural_diffusion_processes.types import Dataset, Batch, Rng
from neural_diffusion_processes.model import BiDimensionalAttentionModel
from neural_diffusion_processes.process import cosine_schedule, GaussianDiffusion
from neural_diffusion_processes.utils.config import setup_config
from neural_diffusion_processes.utils.state import TrainingState
from neural_diffusion_processes.utils import state as state_utils
from neural_diffusion_processes.utils import writers
from neural_diffusion_processes.utils import actions


from config import Config


EXPERIMENT = "regression-May29-eval"
EXPERIMENT_NAME = None
DATETIME = datetime.datetime.now().strftime("%b%d_%H%M%S")
HERE = pathlib.Path(__file__).parent
LOG_DIR = 'logs'


def get_experiment_name(config: Config):
    del config  # Currently not used but name could be based on config
    global EXPERIMENT_NAME

    if EXPERIMENT_NAME is None:
        letters = string.ascii_lowercase
        id = ''.join(random.choice(letters) for i in range(4))
        EXPERIMENT_NAME = f"{DATETIME}_{id}"

    return EXPERIMENT_NAME



def get_experiment_dir(config: Config, output: str = "root", exist_ok: bool = True) -> pathlib.Path:
    experiment_name = get_experiment_name(config)
    root = HERE / LOG_DIR / EXPERIMENT / experiment_name

    if output == "root":
        dir_ = root
    elif output == "plots":
        dir_ = root / "plots"
    elif output == "tensorboard":
        # All tensorboard logs are stored in a single directory
        # Run tensorboard with:
        # tensorboard --logdir logs/{EXPERIMENT-NAME}/tensorboard
        dir_ = HERE / LOG_DIR / EXPERIMENT / "tensorboard" / experiment_name
    else:
        raise ValueError("Unknown output: %s" % output)

    dir_.mkdir(parents=True, exist_ok=exist_ok)
    return dir_


def get_gp_data(
    dataset: str,
    input_dim: int = 1,
    train: bool = True,
    batch_size: int = 1024,
    num_epochs: int = 1,
) -> Dataset:
    task = "training" if train else "interpolation"    
    data = np.load(f"data/{dataset}_{input_dim}_{task}.npz")
    ds = tf.data.Dataset.from_tensor_slices({
        "x_target": data["x_target"].astype(np.float32),
        "y_target": data["y_target"].astype(np.float32),
        "x_context": data["x_context"].astype(np.float32),
        "y_context": data["y_context"].astype(np.float32),
        "mask_context": data["mask_context"].astype(np.float32),
        # "mask_target": data["mask_target"].astype(np.float32),
    })
    if train:
        ds = ds.repeat(count=num_epochs)
        ds = ds.shuffle(seed=42, buffer_size=1000)
    ds = ds.batch(batch_size, drop_remainder=True)
    ds = ds.prefetch(AUTOTUNE)
    ds = ds.as_numpy_iterator()
    return map(lambda d: Batch(**d), ds)



config: Config = setup_config(Config)
key = jax.random.PRNGKey(config.seed)
beta_t = cosine_schedule(config.diffusion.beta_start, config.diffusion.beta_end, config.diffusion.timesteps)
process = GaussianDiffusion(beta_t)


@hk.without_apply_rng
@hk.transform
def network(t, y, x, mask):
    model = BiDimensionalAttentionModel(
        n_layers=config.network.n_layers,
        hidden_dim=config.network.hidden_dim,
        num_heads=config.network.num_heads,
    )
    return model(x, y, t, mask)


@jax.jit
def net(params, t, yt, x, mask, *, key):
    del key  # the network is deterministic
    #NOTE: Network awkwardly requires a batch dimension for the inputs
    return network.apply(params, t[None], yt[None], x[None], mask[None])[0]


def loss_fn(params, batch: Batch, key):
    net_with_params = partial(net, params)
    kwargs = dict(num_timesteps=config.diffusion.timesteps, loss_type=config.loss_type)
    return ndp.process.loss(process, net_with_params, batch, key, **kwargs)


learning_rate_schedule = optax.warmup_cosine_decay_schedule(
    init_value=config.optimizer.init_lr,
    peak_value=config.optimizer.peak_lr,
    warmup_steps=config.steps_per_epoch * config.optimizer.num_warmup_epochs,
    decay_steps=config.steps_per_epoch * config.optimizer.num_decay_epochs,
    end_value=config.optimizer.end_lr,
)

optimizer = optax.chain(
    optax.clip_by_global_norm(1.0),
    optax.scale_by_adam(),
    optax.scale_by_schedule(learning_rate_schedule),
    optax.scale(-1.0),
)

@jax.jit
def init(batch: Batch, key: Rng) -> TrainingState:
    key, init_rng = jax.random.split(key)
    t = 1. * jnp.zeros((batch.x_target.shape[0]))
    initial_params = network.init(
        init_rng, t=t, y=batch.y_target, x=batch.x_target, mask=batch.mask_target
    )
    initial_opt_state = optimizer.init(initial_params)
    return TrainingState(
        params=initial_params,
        params_ema=initial_params,
        opt_state=initial_opt_state,
        key=key,
        step=0,
    )


@jax.jit
def ema_update(decay, ema_params, new_params):
    def _ema(ema_params, new_params):
        return decay * ema_params + (1.0 - decay) * new_params
    return jax.tree_map(_ema, ema_params, new_params)


@jax.jit
def update_step(state: TrainingState, batch: Batch) -> Tuple[TrainingState, Mapping]:
    new_key, loss_key = jax.random.split(state.key)
    loss_and_grad_fn = jax.value_and_grad(loss_fn)
    loss_value, grads = loss_and_grad_fn(state.params, batch, loss_key)
    updates, new_opt_state = optimizer.update(grads, state.opt_state)
    new_params = optax.apply_updates(state.params, updates)
    new_params_ema = ema_update(config.optimizer.ema_rate, state.params_ema, new_params)
    new_state = TrainingState(
        params=new_params,
        params_ema=new_params_ema,
        opt_state=new_opt_state,
        key=new_key,
        step=state.step + 1
    )
    metrics = {
        'loss': loss_value,
        'step': state.step,
        'data_seen': (state.step + 1) * batch.x_target.shape[0],
    }
    return new_state, metrics


@jax.jit
def sample_prior(state: TrainingState, key: Rng, x: jnp.array):
    net_with_params = partial(net, state.params_ema)
    y0 = process.sample(key, x, mask=None, model_fn=net_with_params)
    return x, y0


@jax.jit
def sample_conditional(state: TrainingState, key: Rng):
    x = jnp.linspace(-2, 2, 57)[:, None]
    xc = jnp.array([-1., 0., 1.]).reshape(-1, 1)
    yc = jnp.array([0., -1., 1.]).reshape(-1, 1)
    net_with_params = partial(net, state.params_ema)
    y0 = process.conditional_sample(key, x, mask=None, x_context=xc, y_context=yc, mask_context=None, model_fn=net_with_params)
    return x, y0, xc, yc


def plots(state: TrainingState, key: Rng):
    if config.input_dim != 1: return {}  # only plot for 1D inputs
    # prior
    fig_prior, ax = plt.subplots()
    x = jnp.linspace(-2, 2, 60)[:, None]
    x, y0 = jax.vmap(lambda k: sample_prior(state, k, x))(jax.random.split(key, 10))
    ax.plot(x[...,0].T, y0[...,0].T, color="C0", alpha=0.5)

    # conditional
    fig_cond, ax = plt.subplots()
    x, y0, xc, yc = jax.vmap(lambda k: sample_conditional(state, k))(jax.random.split(key, 10))
    ax.plot(x[...,0].T, y0[...,0].T, "C0", alpha=0.5)
    ax.plot(xc[...,0].T, yc[...,0].T, "C3o")
    return {"prior": fig_prior, "conditional": fig_cond}


def plot_prior_image(state: TrainingState, key: Rng):
    fig, ax = plt.subplots(1, 3, figsize=(10, 4))

    # mnist
    num_pixels_x = 28
    num_pixels_y = 28
    num_channels = 1

    # celeba (FIXME: could be reversed)
    # num_pixels_y = 218
    # num_pixels_x = 178
    # num_channels = 3
    x_tf = create_xy_grid_features_from_single_image(
        num_pixels_x=num_pixels_x, num_pixels_y=num_pixels_y
    )
    x = jnp.array(x_tf.numpy())
    x, y0 = jax.vmap(lambda k: sample_prior(state, k, x))(jax.random.split(key, 3))

    y0_reshape = unflatten_image(y0, orig_image_shape=(num_pixels_x, num_pixels_y, num_channels))
    ax[0].imshow(y0_reshape[0, ...])
    ax[1].imshow(y0_reshape[1, ...])
    ax[2].imshow(y0_reshape[2, ...])

    fig_scatter, ax_scatter = plt.subplots(1, 3, figsize=(10, 4))
    for i in range(3):
        assert num_channels == 1
        ax_scatter[i].scatter(
            x[i, :, 0],
            x[i, :, 1],
            c=y0[i, :, 0],
        )
    return {"prior": fig, "prior_scatter": fig_scatter}


batch_init = Batch(
    x_target=jnp.zeros((config.batch_size, 10, config.input_dim)),
    y_target=jnp.zeros((config.batch_size, 10, 1)),
    x_context=jnp.zeros((config.batch_size, 10, config.input_dim)),
    y_context=jnp.zeros((config.batch_size, 10, 1)),
    mask_context=jnp.zeros((config.batch_size, 10)),
    mask_target=jnp.zeros((config.batch_size, 10)),
)
state = init(batch_init, jax.random.PRNGKey(config.seed))

experiment_dir_if_exists = pathlib.Path(config.restore)
if (experiment_dir_if_exists / "checkpoints").exists():
    index = state_utils.find_latest_checkpoint_step_index(str(experiment_dir_if_exists))
    if index is not None:
        state = state_utils.load_checkpoint(state, str(experiment_dir_if_exists), step_index=index)
        print("Restored checkpoint at step {}".format(state.step))
<<<<<<< HEAD
=======
    writer = None
else:
    exp_root_dir = get_experiment_dir(config)
    local_writer = writers.LocalWriter(str(exp_root_dir), flush_every_n=100)
    tb_writer = writers.TensorBoardWriter(get_experiment_dir(config, "tensorboard"))
    aim_writer = writers.AimWriter(EXPERIMENT)
    writer = writers.MultiWriter([aim_writer, tb_writer, local_writer])
    writer.log_hparams(asdict(config))

    if ('mnist' in config.dataset) or ('celeba' in config.dataset):
        ds_train: Dataset = get_image_data(
            dataset_name=config.dataset,
            batch_size=config.batch_size,
            num_epochs=config.num_epochs,
            train=True,
        )
        plot_func = plot_prior_image
    else:
        ds_train: Dataset = get_gp_data(
            config.dataset,
            input_dim=config.input_dim,
            batch_size=config.batch_size,
            num_epochs=config.num_epochs,
            train=True,
        )
        plot_func = plots

    actions = [
        actions.PeriodicCallback(
            every_steps=10,
            callback_fn=lambda step, t, **kwargs: writer.write_scalars(step, kwargs["metrics"])
        ),
        actions.PeriodicCallback(
            every_steps=2000, #config.total_steps // 8,
            callback_fn=lambda step, t, **kwargs: writer.write_figures(step, plot_func(kwargs["state"], kwargs["key"]))
        ),
        actions.PeriodicCallback(
            every_steps=config.total_steps // 2,
            callback_fn=lambda step, t, **kwargs: state_utils.save_checkpoint(kwargs["state"], exp_root_dir, step)
        ),
    ]


    batch0 = next(ds_train)
    state = init(batch0, jax.random.PRNGKey(config.seed))
>>>>>>> cff45219


exp_root_dir = get_experiment_dir(config)
local_writer = writers.LocalWriter(str(exp_root_dir), flush_every_n=100)
tb_writer = writers.TensorBoardWriter(get_experiment_dir(config, "tensorboard"))
aim_writer = writers.AimWriter(EXPERIMENT)
writer = writers.MultiWriter([aim_writer, tb_writer, local_writer])
writer.log_hparams(asdict(config))


actions = [
    actions.PeriodicCallback(
        every_steps=10,
        callback_fn=lambda step, t, **kwargs: writer.write_scalars(step, kwargs["metrics"])
    ),
    actions.PeriodicCallback(
        every_steps=config.total_steps // 8,
        callback_fn=lambda step, t, **kwargs: writer.write_figures(step, plots(kwargs["state"], kwargs["key"]))
    ),
    actions.PeriodicCallback(
        every_steps=config.total_steps // 2,
        callback_fn=lambda step, t, **kwargs: state_utils.save_checkpoint(kwargs["state"], exp_root_dir, step)
    ),
]

ds_train: Dataset = get_data(
    config.dataset,
    input_dim=config.input_dim,
    train=True,
    batch_size=config.batch_size,
    num_epochs=config.num_epochs,
)

steps = range(state.step + 1, config.total_steps + 1)
progress_bar = tqdm.tqdm(steps)

for step, batch in zip(progress_bar, ds_train):
    if step < state.step: continue  # wait for the state to catch up in case of restarts

<<<<<<< HEAD
    state, metrics = update_step(state, batch)
    metrics["lr"] = learning_rate_schedule(state.step)

    for action in actions:
        action(step, t=None, metrics=metrics, state=state, key=key)
=======
        if step % 100 == 0:
            progress_bar.set_description(f"loss {metrics['loss']:.2f}")
>>>>>>> cff45219

    if step % 100 == 0:
        progress_bar.set_description(f"loss {metrics['loss']:.2f}")
        

<<<<<<< HEAD
print("EVALUATION")
if config.eval.float64:
    from jax.config import config as jax_config
    jax_config.update("jax_enable_x64", True)

=======
if config.eval.evaluate:
    print("EVALUATION")
>>>>>>> cff45219

    import pprint
    import jaxlinop
    from functools import partial
    from gpjax.gaussian_distribution import GaussianDistribution

<<<<<<< HEAD
@jax.jit
@partial(jax.vmap, in_axes=(0, None, None, None, None))
def sample_n_conditionals(key, x_test, x_context, y_context, mask_context):
    return process.conditional_sample(
        key, x_test, mask=None, x_context=x_context, y_context=y_context, mask_context=mask_context, model_fn=net_with_params)


def plot(batch):
    batch_size = len(batch.x_context)
    n = int(batch_size ** 0.5)
    fig, axes = plt.subplots(n,n,figsize=(5,5), sharex=True, sharey=True)
    axes = np.array(axes).reshape(-1)
    x_test = jnp.linspace(-2, 2, 57)[:, None]
    for i in range(batch_size):
        samples = sample_n_conditionals(
            jax.random.split(jax.random.PRNGKey(42), 8),
            x_test,
            batch.x_context[i],
            batch.y_context[i],
            batch.mask_context[i],
        )
        mean, var = jnp.mean(samples, axis=0).squeeze(axis=1), jnp.var(samples, axis=0).squeeze(axis=1)
        axes[i].plot(x_test, samples[..., 0].T, "C0", lw=1)
        axes[i].plot(x_test, mean, "k")
        axes[i].fill_between(
            x_test.squeeze(axis=1),
            mean - 1.96 * jnp.sqrt(var),
            mean + 1.96 * jnp.sqrt(var),
            color="k",
            alpha=0.1,
        )
        xc = batch.x_context[i] + 1e3 * batch.mask_context[i][:, None]
        axes[i].plot(xc, batch.y_context[i], "C3o")
        axes[i].set_xlim(-2.05, 2.05)
    return fig


@jax.jit
@partial(jax.vmap, in_axes=(None, 0, 0, 0, 0, 0))
def eval_conditional(key, x_test, y_test, x_context, y_context, mask_context):
    samples = sample_n_conditionals(jax.random.split(key, n_samples), x_test, x_context, y_context, mask_context)
    samples = samples.squeeze(axis=-1)
    mean = jnp.mean(samples, axis=0)
    centered_samples = samples - mean
    covariance = jnp.dot(centered_samples.T, centered_samples) / (samples.shape[0] - 1)
    covariance = covariance + jnp.eye(covariance.shape[0]) * 1e-6
    post = GaussianDistribution(
        loc=mean.squeeze(),
        scale=jaxlinop.DenseLinearOperator(covariance),
    )
    ll = post.log_prob(y_test.squeeze()) / len(x_test)
    mse = jnp.mean((post.mean() - y_test.squeeze()) ** 2)
    num_context = len(x_context) - jnp.count_nonzero(mask_context)
    return {"mse": mse, "ll": ll, "nc": num_context}


def summary_stats(metrics):
    err = lambda v: 1.96 * jnp.std(v.reshape(-1)) / jnp.sqrt(len(v.reshape(-1)))
    summary_stats = [("mean", jnp.mean), ("std", jnp.std), ("err", err)]
    metrics = {f"{k}_{n}": s(jnp.stack(v)) for k, v in metrics.items() for n, s in summary_stats}
    return metrics


ds_test = get_data(
    config.dataset,
    input_dim=config.input_dim,
    train=False,
    batch_size=config.eval.batch_size,
    num_epochs=1,
)

metrics = {"mse": [], "ll": [], "nc": []}

from tqdm.contrib import tenumerate

for i, batch in tenumerate(ds_test, total=128 // config.eval.batch_size):
    key, ekey = jax.random.split(key)
    m = eval_conditional(ekey, batch.x_target, batch.y_target, batch.x_context, batch.y_context, batch.mask_context)
    for k, v in m.items():
        metrics[k].append(v)

=======
    from jax.config import config as jax_config
    jax_config.update("jax_enable_x64", True)

    net_with_params = partial(net, state.params_ema)
    n_samples = config.eval.num_samples

    # @jax.jit
    # def sample_n_conditionals(key, x_test, x_context, y_context, mask_context):
    #     cond_sample_func = partial(
    #         process.conditional_sample,
    #         # note, no key argument
    #         x=x_test, mask=None, x_context=x_context, y_context=y_context, mask_context=mask_context, model_fn=net_with_params
    #     )
    #     return jax.lax.map(cond_sample_func, key)

    @jax.jit
    @partial(jax.vmap, in_axes=(0, None, None, None, None))
    def sample_n_conditionals(key, x_test, x_context, y_context, mask_context):
        return process.conditional_sample(
            key, x_test, mask=None, x_context=x_context, y_context=y_context, mask_context=mask_context,
            model_fn=net_with_params)


    @jax.jit
    @partial(jax.vmap, in_axes=(None, 0, 0, 0, 0, 0))
    def eval_conditional(key, x_test, y_test, x_context, y_context, mask_context):
        samples = sample_n_conditionals(jax.random.split(key, n_samples), x_test, x_context, y_context, mask_context)
        samples = samples.squeeze(axis=-1)
        mean = jnp.mean(samples, axis=0)
        centered_samples = samples - mean
        covariance = jnp.dot(centered_samples.T, centered_samples) / (samples.shape[0] - 1)
        covariance = covariance + jnp.eye(covariance.shape[0]) * 1e-6
        post = GaussianDistribution(
            loc=mean.squeeze(),
            scale=jaxlinop.DenseLinearOperator(covariance),
        )
        ll = post.log_prob(y_test.squeeze()) / len(x_test)
        mse = jnp.mean((post.mean() - y_test.squeeze()) ** 2)
        num_context = len(x_context) - jnp.count_nonzero(mask_context)
        return {"mse": mse, "ll": ll, "nc": num_context}


    def summary_stats(metrics):
        err = lambda v: 1.96 * jnp.std(v) / jnp.sqrt(len(v))
        summary_stats = [ ("mean", jnp.mean), ("std", jnp.std), ("err", err) ]
        metrics = {f"{k}_{n}": s(jnp.stack(v)) for k, v in metrics.items() for n, s in summary_stats}
        return metrics



    if ('mnist' in config.dataset) or ('celeba' in config.dataset):
        ds_test: Dataset = get_image_data(
            dataset_name=config.dataset,
            batch_size=config.eval.batch_size,
            num_epochs=1,
            train=False,
        )
    else:
        ds_test: Dataset = get_gp_data(
            dataset=config.dataset,
            input_dim=config.input_dim,
            batch_size=config.eval.batch_size,
            num_epochs=1,
            train=False,
        )

    metrics = {"mse": [], "ll": [], "nc": []}

    #num_batches = 128 // config.eval.batch_size
    num_batches = 2500
    for batch in tqdm.tqdm(ds_test, total=num_batches):
        m = eval_conditional(key, batch.x_target, batch.y_target, batch.x_context, batch.y_context, batch.mask_context)
        for k, v in m.items():
            metrics[k].append(v)
>>>>>>> cff45219
    summary = summary_stats(metrics)
    summary = {"eval_" + k: v for k, v in summary.items()}
    writer.write_scalars(i, summary)
    if config.input_dim == 1:
        fig = plot(batch)
        writer.write_figures(i, {"eval_conditional_sample": fig})


<<<<<<< HEAD
metrics = summary_stats(metrics)
pprint.pprint(metrics)
=======

    metrics = summary_stats(metrics)
    pprint.pprint(metrics)
    if writer is not None:
        writer.write_scalars(config.num_epochs + 1, metrics)
>>>>>>> cff45219
<|MERGE_RESOLUTION|>--- conflicted
+++ resolved
@@ -1,10 +1,6 @@
 from typing import Mapping, Tuple
 import os
-<<<<<<< HEAD
 import pprint
-=======
-os.environ['CUDA_VISIBLE_DEVICES'] = "2"
->>>>>>> cff45219
 import string
 import random
 import datetime
@@ -20,14 +16,8 @@
 import optax
 from functools import partial
 from dataclasses import asdict
-
-<<<<<<< HEAD
 import jaxlinop
 from gpjax.gaussian_distribution import GaussianDistribution
-=======
-from experiments.regression.image_data import get_image_data, \
-    create_xy_grid_features_from_single_image, unflatten_image
->>>>>>> cff45219
 
 # Disable all GPUs for TensorFlow. Load data using CPU.
 tf.config.set_visible_devices([], 'GPU')
@@ -289,55 +279,6 @@
     if index is not None:
         state = state_utils.load_checkpoint(state, str(experiment_dir_if_exists), step_index=index)
         print("Restored checkpoint at step {}".format(state.step))
-<<<<<<< HEAD
-=======
-    writer = None
-else:
-    exp_root_dir = get_experiment_dir(config)
-    local_writer = writers.LocalWriter(str(exp_root_dir), flush_every_n=100)
-    tb_writer = writers.TensorBoardWriter(get_experiment_dir(config, "tensorboard"))
-    aim_writer = writers.AimWriter(EXPERIMENT)
-    writer = writers.MultiWriter([aim_writer, tb_writer, local_writer])
-    writer.log_hparams(asdict(config))
-
-    if ('mnist' in config.dataset) or ('celeba' in config.dataset):
-        ds_train: Dataset = get_image_data(
-            dataset_name=config.dataset,
-            batch_size=config.batch_size,
-            num_epochs=config.num_epochs,
-            train=True,
-        )
-        plot_func = plot_prior_image
-    else:
-        ds_train: Dataset = get_gp_data(
-            config.dataset,
-            input_dim=config.input_dim,
-            batch_size=config.batch_size,
-            num_epochs=config.num_epochs,
-            train=True,
-        )
-        plot_func = plots
-
-    actions = [
-        actions.PeriodicCallback(
-            every_steps=10,
-            callback_fn=lambda step, t, **kwargs: writer.write_scalars(step, kwargs["metrics"])
-        ),
-        actions.PeriodicCallback(
-            every_steps=2000, #config.total_steps // 8,
-            callback_fn=lambda step, t, **kwargs: writer.write_figures(step, plot_func(kwargs["state"], kwargs["key"]))
-        ),
-        actions.PeriodicCallback(
-            every_steps=config.total_steps // 2,
-            callback_fn=lambda step, t, **kwargs: state_utils.save_checkpoint(kwargs["state"], exp_root_dir, step)
-        ),
-    ]
-
-
-    batch0 = next(ds_train)
-    state = init(batch0, jax.random.PRNGKey(config.seed))
->>>>>>> cff45219
-
 
 exp_root_dir = get_experiment_dir(config)
 local_writer = writers.LocalWriter(str(exp_root_dir), flush_every_n=100)
@@ -376,38 +317,23 @@
 for step, batch in zip(progress_bar, ds_train):
     if step < state.step: continue  # wait for the state to catch up in case of restarts
 
-<<<<<<< HEAD
     state, metrics = update_step(state, batch)
     metrics["lr"] = learning_rate_schedule(state.step)
 
     for action in actions:
         action(step, t=None, metrics=metrics, state=state, key=key)
-=======
-        if step % 100 == 0:
-            progress_bar.set_description(f"loss {metrics['loss']:.2f}")
->>>>>>> cff45219
 
     if step % 100 == 0:
         progress_bar.set_description(f"loss {metrics['loss']:.2f}")
         
 
-<<<<<<< HEAD
+
 print("EVALUATION")
 if config.eval.float64:
     from jax.config import config as jax_config
     jax_config.update("jax_enable_x64", True)
 
-=======
-if config.eval.evaluate:
-    print("EVALUATION")
->>>>>>> cff45219
-
-    import pprint
-    import jaxlinop
-    from functools import partial
-    from gpjax.gaussian_distribution import GaussianDistribution
-
-<<<<<<< HEAD
+    
 @jax.jit
 @partial(jax.vmap, in_axes=(0, None, None, None, None))
 def sample_n_conditionals(key, x_test, x_context, y_context, mask_context):
@@ -489,82 +415,6 @@
     for k, v in m.items():
         metrics[k].append(v)
 
-=======
-    from jax.config import config as jax_config
-    jax_config.update("jax_enable_x64", True)
-
-    net_with_params = partial(net, state.params_ema)
-    n_samples = config.eval.num_samples
-
-    # @jax.jit
-    # def sample_n_conditionals(key, x_test, x_context, y_context, mask_context):
-    #     cond_sample_func = partial(
-    #         process.conditional_sample,
-    #         # note, no key argument
-    #         x=x_test, mask=None, x_context=x_context, y_context=y_context, mask_context=mask_context, model_fn=net_with_params
-    #     )
-    #     return jax.lax.map(cond_sample_func, key)
-
-    @jax.jit
-    @partial(jax.vmap, in_axes=(0, None, None, None, None))
-    def sample_n_conditionals(key, x_test, x_context, y_context, mask_context):
-        return process.conditional_sample(
-            key, x_test, mask=None, x_context=x_context, y_context=y_context, mask_context=mask_context,
-            model_fn=net_with_params)
-
-
-    @jax.jit
-    @partial(jax.vmap, in_axes=(None, 0, 0, 0, 0, 0))
-    def eval_conditional(key, x_test, y_test, x_context, y_context, mask_context):
-        samples = sample_n_conditionals(jax.random.split(key, n_samples), x_test, x_context, y_context, mask_context)
-        samples = samples.squeeze(axis=-1)
-        mean = jnp.mean(samples, axis=0)
-        centered_samples = samples - mean
-        covariance = jnp.dot(centered_samples.T, centered_samples) / (samples.shape[0] - 1)
-        covariance = covariance + jnp.eye(covariance.shape[0]) * 1e-6
-        post = GaussianDistribution(
-            loc=mean.squeeze(),
-            scale=jaxlinop.DenseLinearOperator(covariance),
-        )
-        ll = post.log_prob(y_test.squeeze()) / len(x_test)
-        mse = jnp.mean((post.mean() - y_test.squeeze()) ** 2)
-        num_context = len(x_context) - jnp.count_nonzero(mask_context)
-        return {"mse": mse, "ll": ll, "nc": num_context}
-
-
-    def summary_stats(metrics):
-        err = lambda v: 1.96 * jnp.std(v) / jnp.sqrt(len(v))
-        summary_stats = [ ("mean", jnp.mean), ("std", jnp.std), ("err", err) ]
-        metrics = {f"{k}_{n}": s(jnp.stack(v)) for k, v in metrics.items() for n, s in summary_stats}
-        return metrics
-
-
-
-    if ('mnist' in config.dataset) or ('celeba' in config.dataset):
-        ds_test: Dataset = get_image_data(
-            dataset_name=config.dataset,
-            batch_size=config.eval.batch_size,
-            num_epochs=1,
-            train=False,
-        )
-    else:
-        ds_test: Dataset = get_gp_data(
-            dataset=config.dataset,
-            input_dim=config.input_dim,
-            batch_size=config.eval.batch_size,
-            num_epochs=1,
-            train=False,
-        )
-
-    metrics = {"mse": [], "ll": [], "nc": []}
-
-    #num_batches = 128 // config.eval.batch_size
-    num_batches = 2500
-    for batch in tqdm.tqdm(ds_test, total=num_batches):
-        m = eval_conditional(key, batch.x_target, batch.y_target, batch.x_context, batch.y_context, batch.mask_context)
-        for k, v in m.items():
-            metrics[k].append(v)
->>>>>>> cff45219
     summary = summary_stats(metrics)
     summary = {"eval_" + k: v for k, v in summary.items()}
     writer.write_scalars(i, summary)
@@ -572,14 +422,5 @@
         fig = plot(batch)
         writer.write_figures(i, {"eval_conditional_sample": fig})
 
-
-<<<<<<< HEAD
 metrics = summary_stats(metrics)
-pprint.pprint(metrics)
-=======
-
-    metrics = summary_stats(metrics)
-    pprint.pprint(metrics)
-    if writer is not None:
-        writer.write_scalars(config.num_epochs + 1, metrics)
->>>>>>> cff45219
+pprint.pprint(metrics)