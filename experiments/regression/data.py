--- conflicted
+++ resolved
@@ -118,14 +118,8 @@
     
 @register_dataset_factory("se")
 def _se_dataset_factory(active_dim: List[int]):
-<<<<<<< HEAD
-    rbf = gpjax.kernels.stationary.RBF(active_dims=active_dim)
-    white = gpjax.kernels.White(active_dims=active_dim)
-    kernel = gpjax.kernels.SumKernel([rbf, white])
-=======
-    k = jaxkern.stationary.RBF(active_dims=active_dim)
+    k = gpjax.kernels.stationary.RBF(active_dims=active_dim)
     input_dim = len(active_dim)
->>>>>>> ea9ac77b
     params = {
         "mean_function": {},
         "kernel": {"lengthscale": _LENGTHSCALE * input_dim, "variance": _KERNEL_VAR,},
@@ -138,14 +132,8 @@
 
 @register_dataset_factory("matern")
 def _matern_dataset_factory(active_dim: List[int]):
-<<<<<<< HEAD
-    mat = gpjax.kernels.stationary.Matern52(active_dims=active_dim)
-    white = gpjax.kernels.White(active_dims=active_dim)
-    kernel = gpjax.kernels.SumKernel([mat, white])
-=======
-    k = jaxkern.stationary.Matern52(active_dims=active_dim)
+    k = gpjax.kernels.stationary.Matern52(active_dims=active_dim)
     input_dim = len(active_dim)
->>>>>>> ea9ac77b
     params = {
         "mean_function": {},
         "kernel": {"lengthscale": _LENGTHSCALE * input_dim, "variance": _KERNEL_VAR,},
